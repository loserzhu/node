--- conflicted
+++ resolved
@@ -1,11 +1,8 @@
 # File System
-<<<<<<< HEAD
-=======
 
     Stability: 3 - Stable
 
 <!--name=fs-->
->>>>>>> 5ca5ec33
 
 File I/O is provided by simple wrappers around standard POSIX functions.  To
 use this module do `require('fs')`. All the methods have asynchronous and
@@ -285,13 +282,10 @@
 
 `mode` defaults to `0666`. The callback gets two arguments `(err, fd)`.
 
-<<<<<<< HEAD
 Exclusive mode (`O_EXCL`) ensures that `path` is newly created. `fs.open()`
 fails if a file by that name already exists. On POSIX systems, symlinks are
 not followed. Exclusive mode may or may not work with network file systems.
 
-=======
->>>>>>> 5ca5ec33
 ## fs.openSync(path, flags, [mode])
 
 Synchronous open(2).
@@ -409,7 +403,6 @@
 
 The synchronous version of `fs.writeFile`.
 
-<<<<<<< HEAD
 ## fs.appendFile(filename, data, encoding='utf8', [callback])
 
 Asynchronously append data to a file, creating the file if it not yet exists.
@@ -428,11 +421,8 @@
 The synchronous version of `fs.appendFile`.
 
 ## fs.watchFile(filename, [options], listener)
-=======
-## fs.watchFile(filename, [options], listener)
 
     Stability: 2 - Unstable.  Use fs.watch instead, if available.
->>>>>>> 5ca5ec33
 
 Watch for changes on `filename`. The callback `listener` will be called each
 time the file is accessed.
@@ -459,20 +449,14 @@
 
 
 ## fs.unwatchFile(filename)
-<<<<<<< HEAD
-=======
 
     Stability: 2 - Unstable.  Use fs.watch instead, if available.
->>>>>>> 5ca5ec33
 
 Stop watching for changes on `filename`.
 
 ## fs.watch(filename, [options], listener)
-<<<<<<< HEAD
-=======
 
     Stability: 2 - Unstable.  Not available on all platforms.
->>>>>>> 5ca5ec33
 
 Watch for changes on `filename`, where `filename` is either a file or a
 directory.  The returned object is a [fs.FSWatcher](#fs_class_fs_fswatcher).
@@ -530,7 +514,6 @@
       }
     });
 
-<<<<<<< HEAD
 ## fs.exists(p, [callback])
 
 Test whether or not the given path exists by checking with the file system.
@@ -545,8 +528,6 @@
 
 Synchronous version of `fs.exists`.
 
-=======
->>>>>>> 5ca5ec33
 ## Class: fs.Stats
 
 Objects returned from `fs.stat()`, `fs.lstat()` and `fs.fstat()` and their
@@ -621,15 +602,9 @@
 
 * `fd` {Integer} file descriptor used by the ReadStream.
 
-<<<<<<< HEAD
- `fd` is the file descriptor used by the ReadStream.
-
-
-=======
 Emitted when the ReadStream's file is opened.
 
 
->>>>>>> 5ca5ec33
 ## fs.createWriteStream(path, [options])
 
 Returns a new WriteStream object (See `Writable Stream`).
@@ -651,15 +626,9 @@
 
 ### Event: 'open'
 
-<<<<<<< HEAD
-`function (fd) { }`
-
- `fd` is the file descriptor used by the WriteStream.
-=======
-* `fd` {Integer} file descriptor used by the ReadStream.
+* `fd` {Integer} file descriptor used by the WriteStream.
 
 Emitted when the WriteStream's file is opened.
->>>>>>> 5ca5ec33
 
 ### file.bytesWritten
 
